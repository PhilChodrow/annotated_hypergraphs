{
 "cells": [
  {
   "cell_type": "code",
   "execution_count": 22,
   "metadata": {
    "collapsed": true
   },
   "outputs": [],
   "source": [
    "import numpy as np\n",
    "# import pandas as pd\n",
    "import json\n",
    "\n",
    "from ahyper import utils, annotated_hypergraph\n",
    "# from itertools import groupby\n",
    "# from collections import Counter\n"
   ]
  },
  {
   "cell_type": "code",
   "execution_count": 2,
   "metadata": {
    "collapsed": true
   },
   "outputs": [],
   "source": [
    "with open('data/enron_hypergraph_annotated.json') as file:\n",
    "    data = json.load(file)\n",
    "\n",
    "roles = ['cc', 'from', 'to']\n",
    "\n",
    "# add unique ID to each edge:\n",
    "for i in range(len(data)):\n",
    "    data[i]['eid'] = -(i+1)"
   ]
  },
  {
   "cell_type": "code",
   "execution_count": 3,
   "metadata": {},
   "outputs": [
    {
     "data": {
      "text/plain": [
       "[{'date': '1998-11-13 12:07:00',\n",
       "  'from': [67],\n",
       "  'to': [108],\n",
       "  'cc': [],\n",
       "  'eid': -1},\n",
       " {'date': '1998-11-19 15:19:00',\n",
       "  'from': [67],\n",
       "  'to': [73],\n",
       "  'cc': [],\n",
       "  'eid': -2}]"
      ]
     },
     "execution_count": 3,
     "metadata": {},
     "output_type": "execute_result"
    }
   ],
   "source": [
    "data[0:2]"
   ]
  },
  {
   "cell_type": "markdown",
   "metadata": {},
   "source": [
    "# Construct an Annotated Hypergraph"
   ]
  },
  {
   "cell_type": "code",
   "execution_count": 4,
   "metadata": {
    "collapsed": true
   },
   "outputs": [],
   "source": [
    "A = annotated_hypergraph.annotated_hypergraph(data, roles)"
   ]
  },
  {
   "cell_type": "markdown",
   "metadata": {},
   "source": [
    "First, `A` stores lists of the node and edge ids. Nodes are numbered from $0$ to $n-1$. Edges are numbered from $-1$ to $-m$. "
   ]
  },
  {
   "cell_type": "code",
   "execution_count": 5,
   "metadata": {},
   "outputs": [
    {
     "data": {
      "text/plain": [
       "array([ 0,  1,  2,  3,  4,  5,  6,  7,  8, 10])"
      ]
     },
     "execution_count": 5,
     "metadata": {},
     "output_type": "execute_result"
    }
   ],
   "source": [
    "A.get_node_list()[0:10]"
   ]
  },
  {
   "cell_type": "code",
   "execution_count": 6,
   "metadata": {},
   "outputs": [
    {
     "data": {
      "text/plain": [
       "array([-10504, -10503, -10502, -10501, -10500, -10499, -10498, -10497,\n",
       "       -10496, -10495])"
      ]
     },
     "execution_count": 6,
     "metadata": {},
     "output_type": "execute_result"
    }
   ],
   "source": [
    "A.get_edge_list()[0:10]"
   ]
  },
  {
   "cell_type": "markdown",
   "metadata": {},
   "source": [
    "We can also get the node degree sequence, optionally broken down by role: "
   ]
  },
  {
   "cell_type": "code",
   "execution_count": 7,
   "metadata": {},
   "outputs": [
    {
     "data": {
      "text/plain": [
       "{'cc': 0, 'from': 12, 'to': 5}"
      ]
     },
     "execution_count": 7,
     "metadata": {},
     "output_type": "execute_result"
    }
   ],
   "source": [
    "# degree sequence\n",
    "A.node_degrees() # get all node degrees (totals)\n",
    "A.node_degrees(by_role = True)[4] # get the role-degrees of node 4 "
   ]
  },
  {
   "cell_type": "markdown",
   "metadata": {},
   "source": [
    "Similarly, we can get the edge dimension sequence, again optionally broken down by role: "
   ]
  },
  {
   "cell_type": "code",
   "execution_count": 8,
   "metadata": {},
   "outputs": [
    {
     "data": {
      "text/plain": [
       "{'cc': 2, 'from': 1, 'to': 0}"
      ]
     },
     "execution_count": 8,
     "metadata": {},
     "output_type": "execute_result"
    }
   ],
   "source": [
    "# edge dimension sequence\n",
    "\n",
    "A.edge_dimensions() # get all edge dimensions (totals)\n",
    "A.edge_dimensions(by_role = True)[-5] # get the role-dimensions of edge -5"
   ]
  },
  {
   "cell_type": "markdown",
   "metadata": {},
   "source": [
    "Internally, `A` is representing the data as an annotated node-edge incidence list. It's convenient to think of this as the edge-list of the bipartite graph in which each edge is labeled with a name and a role. It is possible to access the list directly: "
   ]
  },
  {
   "cell_type": "code",
   "execution_count": 9,
   "metadata": {},
   "outputs": [
    {
     "data": {
      "text/plain": [
       "[[67, 'from', -1, '1998-11-13 12:07:00'],\n",
       " [108, 'to', -1, '1998-11-13 12:07:00'],\n",
       " [67, 'from', -2, '1998-11-19 15:19:00'],\n",
       " [73, 'to', -2, '1998-11-19 15:19:00'],\n",
       " [73, 'cc', -3, '1998-11-19 16:24:00'],\n",
       " [67, 'from', -3, '1998-11-19 16:24:00'],\n",
       " [108, 'cc', -4, '1998-11-24 10:23:00'],\n",
       " [96, 'cc', -4, '1998-11-24 10:23:00'],\n",
       " [22, 'cc', -4, '1998-11-24 10:23:00'],\n",
       " [67, 'from', -4, '1998-11-24 10:23:00']]"
      ]
     },
     "execution_count": 9,
     "metadata": {},
     "output_type": "execute_result"
    }
   ],
   "source": [
    "A.get_IL()[0:10]"
   ]
  },
  {
   "cell_type": "markdown",
   "metadata": {},
   "source": [
    "# Stub-Labeled MCMC \n",
    "\n",
    "We can define a simple version of stub-labeled Markov Chain Monte Carlo in this space, which essentially amounts to swapping edges of the bipartite graph in such a way that edges can only be swapped if their roles agree. This MCMC algorithm preserves degree sequence and edge dimension sequence, including the `by_role` variants. "
   ]
  },
  {
   "cell_type": "markdown",
   "metadata": {},
   "source": [
    "# Check for preservation of node degrees and edge dimensions"
   ]
  },
  {
   "cell_type": "code",
   "execution_count": 10,
   "metadata": {
    "collapsed": true
   },
   "outputs": [],
   "source": [
    "d0 = A.node_degrees(by_role = True)\n",
    "k0 = A.edge_dimensions(by_role = True)"
   ]
  },
  {
   "cell_type": "code",
   "execution_count": 11,
   "metadata": {},
   "outputs": [
    {
     "data": {
      "text/plain": [
<<<<<<< HEAD
       "[[34, 'from', -1, '1998-11-13 12:07:00'],\n",
       " [20, 'to', -1, '1998-11-13 12:07:00'],\n",
       " [19, 'from', -2, '1998-11-19 15:19:00'],\n",
       " [110, 'to', -2, '1998-11-19 15:19:00'],\n",
       " [99, 'cc', -3, '1998-11-19 16:24:00'],\n",
       " [23, 'from', -3, '1998-11-19 16:24:00'],\n",
       " [35, 'cc', -4, '1998-11-24 10:23:00'],\n",
       " [33, 'cc', -4, '1998-11-24 10:23:00'],\n",
       " [19, 'cc', -4, '1998-11-24 10:23:00'],\n",
       " [36, 'from', -4, '1998-11-24 10:23:00']]"
=======
       "[[54, 'from', -1, '1998-11-13 12:07:00'],\n",
       " [36, 'to', -1, '1998-11-13 12:07:00'],\n",
       " [19, 'from', -2, '1998-11-19 15:19:00'],\n",
       " [20, 'to', -2, '1998-11-19 15:19:00'],\n",
       " [67, 'cc', -3, '1998-11-19 16:24:00'],\n",
       " [25, 'from', -3, '1998-11-19 16:24:00'],\n",
       " [41, 'cc', -4, '1998-11-24 10:23:00'],\n",
       " [39, 'cc', -4, '1998-11-24 10:23:00'],\n",
       " [3, 'cc', -4, '1998-11-24 10:23:00'],\n",
       " [108, 'from', -4, '1998-11-24 10:23:00']]"
>>>>>>> 98ad7a8a
      ]
     },
     "execution_count": 11,
     "metadata": {},
     "output_type": "execute_result"
    }
   ],
   "source": [
    "A.stub_labeled_MCMC(n_steps = 100000)\n",
    "A.get_IL()[0:10] # not the same list as above"
   ]
  },
  {
   "cell_type": "code",
   "execution_count": 12,
   "metadata": {
    "collapsed": true
   },
   "outputs": [],
   "source": [
    "d = A.node_degrees(by_role = True)\n",
    "k = A.edge_dimensions(by_role = True)"
   ]
  },
  {
   "cell_type": "code",
   "execution_count": 13,
   "metadata": {},
   "outputs": [
    {
     "data": {
      "text/plain": [
       "(True, True)"
      ]
     },
     "execution_count": 13,
     "metadata": {},
     "output_type": "execute_result"
    }
   ],
   "source": [
    "d0 == d, k0 == k # but the degree and dimension sequences are preserved"
   ]
  },
  {
   "cell_type": "markdown",
   "metadata": {},
   "source": [
    "# Output\n",
    "\n",
    "You can read out data from `A` either as a list of dicts (\"records\", suitable for output as json) or as an incidence list. "
   ]
  },
  {
   "cell_type": "code",
   "execution_count": 14,
   "metadata": {},
   "outputs": [
    {
     "data": {
      "text/plain": [
       "[{'cc': [],\n",
       "  'from': [54],\n",
       "  'to': [36],\n",
       "  'eid': -1,\n",
<<<<<<< HEAD
       "  'from': [34],\n",
       "  'to': [20]},\n",
=======
       "  'date': '1998-11-13 12:07:00'},\n",
>>>>>>> 98ad7a8a
       " {'cc': [],\n",
       "  'from': [19],\n",
       "  'to': [20],\n",
       "  'eid': -2,\n",
<<<<<<< HEAD
       "  'from': [19],\n",
       "  'to': [110]}]"
=======
       "  'date': '1998-11-19 15:19:00'}]"
>>>>>>> 98ad7a8a
      ]
     },
     "execution_count": 14,
     "metadata": {},
     "output_type": "execute_result"
    }
   ],
   "source": [
    "A.get_records()[0:2]"
   ]
  },
  {
   "cell_type": "code",
   "execution_count": 15,
   "metadata": {},
   "outputs": [
    {
     "data": {
      "text/plain": [
<<<<<<< HEAD
       "[[34, 'from', -1, '1998-11-13 12:07:00'],\n",
       " [20, 'to', -1, '1998-11-13 12:07:00'],\n",
       " [19, 'from', -2, '1998-11-19 15:19:00'],\n",
       " [110, 'to', -2, '1998-11-19 15:19:00']]"
=======
       "[[54, 'from', -1, '1998-11-13 12:07:00'],\n",
       " [36, 'to', -1, '1998-11-13 12:07:00'],\n",
       " [19, 'from', -2, '1998-11-19 15:19:00'],\n",
       " [20, 'to', -2, '1998-11-19 15:19:00']]"
>>>>>>> 98ad7a8a
      ]
     },
     "execution_count": 15,
     "metadata": {},
     "output_type": "execute_result"
    }
   ],
   "source": [
    "A.get_IL()[0:4]"
   ]
  },
  {
   "cell_type": "markdown",
   "metadata": {},
   "source": [
    "# Observables\n",
    "\n",
    "For an annotated hypergraph null model to make sense we need observables on the hypergraph that take the node roles into account. \n",
    "\n",
    "Check: clustering coefficients will also change upon a shuffle, however it will differ from the non-annotated case.\n",
    "The clustering coefficients are only calculated on the simplified graph projection.\n",
    "\n",
    "One observable is the local role density around a node.\n",
    "For a focal node $i$, this is the sum of roles, over all neighbours of $i$, and over all edges. This can include the focal node, or not.\n",
    "We expect that this varies strongly across a graph. \n",
    "For example, in a an authorship graph, an author who is first author on a large number of papers will more likely be surrounded by authors who are middle or last authors."
   ]
  },
  {
   "cell_type": "code",
   "execution_count": 17,
   "metadata": {
    "collapsed": true
   },
   "outputs": [],
   "source": [
    "from ahyper.observables import local_role_density"
   ]
  },
  {
   "cell_type": "code",
   "execution_count": 29,
   "metadata": {},
   "outputs": [
    {
     "data": {
      "text/html": [
       "<div>\n",
       "<style>\n",
       "    .dataframe thead tr:only-child th {\n",
       "        text-align: right;\n",
       "    }\n",
       "\n",
       "    .dataframe thead th {\n",
       "        text-align: left;\n",
       "    }\n",
       "\n",
       "    .dataframe tbody tr th {\n",
       "        vertical-align: top;\n",
       "    }\n",
       "</style>\n",
       "<table border=\"1\" class=\"dataframe\">\n",
       "  <thead>\n",
       "    <tr style=\"text-align: right;\">\n",
       "      <th></th>\n",
       "      <th>cc</th>\n",
       "      <th>from</th>\n",
       "      <th>to</th>\n",
       "    </tr>\n",
       "  </thead>\n",
       "  <tbody>\n",
       "    <tr>\n",
       "      <th>0</th>\n",
       "      <td>0.094737</td>\n",
       "      <td>0.294737</td>\n",
       "      <td>0.610526</td>\n",
       "    </tr>\n",
       "    <tr>\n",
       "      <th>1</th>\n",
       "      <td>0.102941</td>\n",
       "      <td>0.235294</td>\n",
       "      <td>0.661765</td>\n",
       "    </tr>\n",
       "    <tr>\n",
       "      <th>2</th>\n",
       "      <td>0.354331</td>\n",
       "      <td>0.145669</td>\n",
       "      <td>0.500000</td>\n",
       "    </tr>\n",
       "    <tr>\n",
       "      <th>3</th>\n",
       "      <td>0.234742</td>\n",
       "      <td>0.530516</td>\n",
       "      <td>0.234742</td>\n",
       "    </tr>\n",
       "    <tr>\n",
       "      <th>4</th>\n",
       "      <td>0.086957</td>\n",
       "      <td>0.217391</td>\n",
       "      <td>0.695652</td>\n",
       "    </tr>\n",
       "  </tbody>\n",
       "</table>\n",
       "</div>"
      ],
      "text/plain": [
       "         cc      from        to\n",
       "0  0.094737  0.294737  0.610526\n",
       "1  0.102941  0.235294  0.661765\n",
       "2  0.354331  0.145669  0.500000\n",
       "3  0.234742  0.530516  0.234742\n",
       "4  0.086957  0.217391  0.695652"
      ]
     },
     "execution_count": 29,
     "metadata": {},
     "output_type": "execute_result"
    }
   ],
   "source": [
    "A = annotated_hypergraph.annotated_hypergraph(data, roles)\n",
    "\n",
    "densities = local_role_density(A, include_focus=False)\n",
    "densities.head()"
   ]
  },
  {
   "cell_type": "markdown",
   "metadata": {},
   "source": [
    "If we want to consider a single value, we can calculate the normalised entropy of the role density. \n",
    "Here a value of zero indicates only 1 role is present in the neighbourhood, and a value of one indicates all roles are equally prevalent."
   ]
  },
  {
   "cell_type": "code",
   "execution_count": 30,
   "metadata": {},
   "outputs": [
    {
     "data": {
      "text/plain": [
       "0.801210277618318"
      ]
     },
     "execution_count": 30,
     "metadata": {},
     "output_type": "execute_result"
    }
   ],
   "source": [
    "def entropy(arr):\n",
    "    return -sum([x*np.log2(x)/np.log2(len(arr)) for x in arr if x>0])\n",
    "\n",
    "densities.apply(entropy, axis=1).mean()"
   ]
  },
  {
   "cell_type": "code",
   "execution_count": 31,
   "metadata": {
    "collapsed": true
   },
   "outputs": [],
   "source": [
    "# Perform a stub shuffle\n",
    "A.stub_labeled_MCMC(n_steps = 100000)"
   ]
  },
  {
   "cell_type": "code",
   "execution_count": 32,
   "metadata": {},
   "outputs": [
    {
     "data": {
      "text/html": [
       "<div>\n",
       "<style>\n",
       "    .dataframe thead tr:only-child th {\n",
       "        text-align: right;\n",
       "    }\n",
       "\n",
       "    .dataframe thead th {\n",
       "        text-align: left;\n",
       "    }\n",
       "\n",
       "    .dataframe tbody tr th {\n",
       "        vertical-align: top;\n",
       "    }\n",
       "</style>\n",
       "<table border=\"1\" class=\"dataframe\">\n",
       "  <thead>\n",
       "    <tr style=\"text-align: right;\">\n",
       "      <th></th>\n",
       "      <th>cc</th>\n",
       "      <th>from</th>\n",
       "      <th>to</th>\n",
       "    </tr>\n",
       "  </thead>\n",
       "  <tbody>\n",
       "    <tr>\n",
       "      <th>0</th>\n",
       "      <td>0.097561</td>\n",
       "      <td>0.341463</td>\n",
       "      <td>0.560976</td>\n",
       "    </tr>\n",
       "    <tr>\n",
       "      <th>1</th>\n",
       "      <td>0.133333</td>\n",
       "      <td>0.533333</td>\n",
       "      <td>0.333333</td>\n",
       "    </tr>\n",
       "    <tr>\n",
       "      <th>2</th>\n",
       "      <td>0.214876</td>\n",
       "      <td>0.305785</td>\n",
       "      <td>0.479339</td>\n",
       "    </tr>\n",
       "    <tr>\n",
       "      <th>3</th>\n",
       "      <td>0.176923</td>\n",
       "      <td>0.434615</td>\n",
       "      <td>0.388462</td>\n",
       "    </tr>\n",
       "    <tr>\n",
       "      <th>4</th>\n",
       "      <td>0.086957</td>\n",
       "      <td>0.108696</td>\n",
       "      <td>0.804348</td>\n",
       "    </tr>\n",
       "  </tbody>\n",
       "</table>\n",
       "</div>"
      ],
      "text/plain": [
       "         cc      from        to\n",
       "0  0.097561  0.341463  0.560976\n",
       "1  0.133333  0.533333  0.333333\n",
       "2  0.214876  0.305785  0.479339\n",
       "3  0.176923  0.434615  0.388462\n",
       "4  0.086957  0.108696  0.804348"
      ]
     },
     "execution_count": 32,
     "metadata": {},
     "output_type": "execute_result"
    }
   ],
   "source": [
    "densities = local_role_density(A, include_focus=False)\n",
    "densities.head()"
   ]
  },
  {
   "cell_type": "code",
   "execution_count": 33,
   "metadata": {},
   "outputs": [
    {
     "data": {
      "text/plain": [
       "0.8574269985217116"
      ]
     },
     "execution_count": 33,
     "metadata": {},
     "output_type": "execute_result"
    }
   ],
   "source": [
    "densities.apply(entropy, axis=1).mean()"
   ]
  },
  {
   "cell_type": "markdown",
   "metadata": {},
   "source": [
    "# Next?\n",
    "\n",
    "Possible next steps for this software include refactoring the internals under pandas and implementation of alternative MCMC schemes, possibly including vertex-labeled ones. "
   ]
  },
  {
   "cell_type": "code",
   "execution_count": null,
   "metadata": {
    "collapsed": true
   },
   "outputs": [],
   "source": []
  }
 ],
 "metadata": {
  "kernelspec": {
   "display_name": "Python [default]",
   "language": "python",
   "name": "python3"
  },
  "language_info": {
   "codemirror_mode": {
    "name": "ipython",
    "version": 3
   },
   "file_extension": ".py",
   "mimetype": "text/x-python",
   "name": "python",
   "nbconvert_exporter": "python",
   "pygments_lexer": "ipython3",
   "version": "3.6.7"
  }
 },
 "nbformat": 4,
 "nbformat_minor": 4
}<|MERGE_RESOLUTION|>--- conflicted
+++ resolved
@@ -2,27 +2,20 @@
  "cells": [
   {
    "cell_type": "code",
-   "execution_count": 22,
-   "metadata": {
-    "collapsed": true
-   },
+   "execution_count": 1,
+   "metadata": {},
    "outputs": [],
    "source": [
     "import numpy as np\n",
-    "# import pandas as pd\n",
     "import json\n",
     "\n",
-    "from ahyper import utils, annotated_hypergraph\n",
-    "# from itertools import groupby\n",
-    "# from collections import Counter\n"
+    "from ahyper import utils, annotated_hypergraph"
    ]
   },
   {
    "cell_type": "code",
    "execution_count": 2,
-   "metadata": {
-    "collapsed": true
-   },
+   "metadata": {},
    "outputs": [],
    "source": [
     "with open('data/enron_hypergraph_annotated.json') as file:\n",
@@ -43,16 +36,16 @@
     {
      "data": {
       "text/plain": [
-       "[{'date': '1998-11-13 12:07:00',\n",
+       "[{'cc': [],\n",
+       "  'date': '1998-11-13 12:07:00',\n",
+       "  'eid': -1,\n",
        "  'from': [67],\n",
-       "  'to': [108],\n",
-       "  'cc': [],\n",
-       "  'eid': -1},\n",
-       " {'date': '1998-11-19 15:19:00',\n",
+       "  'to': [108]},\n",
+       " {'cc': [],\n",
+       "  'date': '1998-11-19 15:19:00',\n",
+       "  'eid': -2,\n",
        "  'from': [67],\n",
-       "  'to': [73],\n",
-       "  'cc': [],\n",
-       "  'eid': -2}]"
+       "  'to': [73]}]"
       ]
      },
      "execution_count": 3,
@@ -74,9 +67,7 @@
   {
    "cell_type": "code",
    "execution_count": 4,
-   "metadata": {
-    "collapsed": true
-   },
+   "metadata": {},
    "outputs": [],
    "source": [
     "A = annotated_hypergraph.annotated_hypergraph(data, roles)"
@@ -244,9 +235,7 @@
   {
    "cell_type": "code",
    "execution_count": 10,
-   "metadata": {
-    "collapsed": true
-   },
+   "metadata": {},
    "outputs": [],
    "source": [
     "d0 = A.node_degrees(by_role = True)\n",
@@ -261,29 +250,16 @@
     {
      "data": {
       "text/plain": [
-<<<<<<< HEAD
-       "[[34, 'from', -1, '1998-11-13 12:07:00'],\n",
-       " [20, 'to', -1, '1998-11-13 12:07:00'],\n",
-       " [19, 'from', -2, '1998-11-19 15:19:00'],\n",
-       " [110, 'to', -2, '1998-11-19 15:19:00'],\n",
-       " [99, 'cc', -3, '1998-11-19 16:24:00'],\n",
-       " [23, 'from', -3, '1998-11-19 16:24:00'],\n",
-       " [35, 'cc', -4, '1998-11-24 10:23:00'],\n",
-       " [33, 'cc', -4, '1998-11-24 10:23:00'],\n",
-       " [19, 'cc', -4, '1998-11-24 10:23:00'],\n",
-       " [36, 'from', -4, '1998-11-24 10:23:00']]"
-=======
-       "[[54, 'from', -1, '1998-11-13 12:07:00'],\n",
-       " [36, 'to', -1, '1998-11-13 12:07:00'],\n",
-       " [19, 'from', -2, '1998-11-19 15:19:00'],\n",
-       " [20, 'to', -2, '1998-11-19 15:19:00'],\n",
+       "[[96, 'from', -1, '1998-11-13 12:07:00'],\n",
+       " [112, 'to', -1, '1998-11-13 12:07:00'],\n",
+       " [114, 'from', -2, '1998-11-19 15:19:00'],\n",
+       " [62, 'to', -2, '1998-11-19 15:19:00'],\n",
        " [67, 'cc', -3, '1998-11-19 16:24:00'],\n",
-       " [25, 'from', -3, '1998-11-19 16:24:00'],\n",
-       " [41, 'cc', -4, '1998-11-24 10:23:00'],\n",
+       " [8, 'from', -3, '1998-11-19 16:24:00'],\n",
+       " [45, 'cc', -4, '1998-11-24 10:23:00'],\n",
+       " [114, 'cc', -4, '1998-11-24 10:23:00'],\n",
        " [39, 'cc', -4, '1998-11-24 10:23:00'],\n",
-       " [3, 'cc', -4, '1998-11-24 10:23:00'],\n",
-       " [108, 'from', -4, '1998-11-24 10:23:00']]"
->>>>>>> 98ad7a8a
+       " [40, 'from', -4, '1998-11-24 10:23:00']]"
       ]
      },
      "execution_count": 11,
@@ -299,9 +275,7 @@
   {
    "cell_type": "code",
    "execution_count": 12,
-   "metadata": {
-    "collapsed": true
-   },
+   "metadata": {},
    "outputs": [],
    "source": [
     "d = A.node_degrees(by_role = True)\n",
@@ -346,25 +320,15 @@
      "data": {
       "text/plain": [
        "[{'cc': [],\n",
-       "  'from': [54],\n",
-       "  'to': [36],\n",
+       "  'date': '1998-11-13 12:07:00',\n",
        "  'eid': -1,\n",
-<<<<<<< HEAD
-       "  'from': [34],\n",
-       "  'to': [20]},\n",
-=======
-       "  'date': '1998-11-13 12:07:00'},\n",
->>>>>>> 98ad7a8a
+       "  'from': [96],\n",
+       "  'to': [112]},\n",
        " {'cc': [],\n",
-       "  'from': [19],\n",
-       "  'to': [20],\n",
+       "  'date': '1998-11-19 15:19:00',\n",
        "  'eid': -2,\n",
-<<<<<<< HEAD
-       "  'from': [19],\n",
-       "  'to': [110]}]"
-=======
-       "  'date': '1998-11-19 15:19:00'}]"
->>>>>>> 98ad7a8a
+       "  'from': [114],\n",
+       "  'to': [62]}]"
       ]
      },
      "execution_count": 14,
@@ -384,17 +348,10 @@
     {
      "data": {
       "text/plain": [
-<<<<<<< HEAD
-       "[[34, 'from', -1, '1998-11-13 12:07:00'],\n",
-       " [20, 'to', -1, '1998-11-13 12:07:00'],\n",
-       " [19, 'from', -2, '1998-11-19 15:19:00'],\n",
-       " [110, 'to', -2, '1998-11-19 15:19:00']]"
-=======
-       "[[54, 'from', -1, '1998-11-13 12:07:00'],\n",
-       " [36, 'to', -1, '1998-11-13 12:07:00'],\n",
-       " [19, 'from', -2, '1998-11-19 15:19:00'],\n",
-       " [20, 'to', -2, '1998-11-19 15:19:00']]"
->>>>>>> 98ad7a8a
+       "[[96, 'from', -1, '1998-11-13 12:07:00'],\n",
+       " [112, 'to', -1, '1998-11-13 12:07:00'],\n",
+       " [114, 'from', -2, '1998-11-19 15:19:00'],\n",
+       " [62, 'to', -2, '1998-11-19 15:19:00']]"
       ]
      },
      "execution_count": 15,
@@ -425,35 +382,33 @@
   },
   {
    "cell_type": "code",
+   "execution_count": 16,
+   "metadata": {},
+   "outputs": [],
+   "source": [
+    "from ahyper.observables import local_role_density"
+   ]
+  },
+  {
+   "cell_type": "code",
    "execution_count": 17,
-   "metadata": {
-    "collapsed": true
-   },
-   "outputs": [],
-   "source": [
-    "from ahyper.observables import local_role_density"
-   ]
-  },
-  {
-   "cell_type": "code",
-   "execution_count": 29,
    "metadata": {},
    "outputs": [
     {
      "data": {
       "text/html": [
        "<div>\n",
-       "<style>\n",
-       "    .dataframe thead tr:only-child th {\n",
-       "        text-align: right;\n",
-       "    }\n",
-       "\n",
-       "    .dataframe thead th {\n",
-       "        text-align: left;\n",
+       "<style scoped>\n",
+       "    .dataframe tbody tr th:only-of-type {\n",
+       "        vertical-align: middle;\n",
        "    }\n",
        "\n",
        "    .dataframe tbody tr th {\n",
        "        vertical-align: top;\n",
+       "    }\n",
+       "\n",
+       "    .dataframe thead th {\n",
+       "        text-align: right;\n",
        "    }\n",
        "</style>\n",
        "<table border=\"1\" class=\"dataframe\">\n",
@@ -509,7 +464,7 @@
        "4  0.086957  0.217391  0.695652"
       ]
      },
-     "execution_count": 29,
+     "execution_count": 17,
      "metadata": {},
      "output_type": "execute_result"
     }
@@ -531,16 +486,16 @@
   },
   {
    "cell_type": "code",
-   "execution_count": 30,
-   "metadata": {},
-   "outputs": [
-    {
-     "data": {
-      "text/plain": [
-       "0.801210277618318"
-      ]
-     },
-     "execution_count": 30,
+   "execution_count": 18,
+   "metadata": {},
+   "outputs": [
+    {
+     "data": {
+      "text/plain": [
+       "0.8012102776183179"
+      ]
+     },
+     "execution_count": 18,
      "metadata": {},
      "output_type": "execute_result"
     }
@@ -554,10 +509,8 @@
   },
   {
    "cell_type": "code",
-   "execution_count": 31,
-   "metadata": {
-    "collapsed": true
-   },
+   "execution_count": 19,
+   "metadata": {},
    "outputs": [],
    "source": [
     "# Perform a stub shuffle\n",
@@ -566,24 +519,24 @@
   },
   {
    "cell_type": "code",
-   "execution_count": 32,
+   "execution_count": 20,
    "metadata": {},
    "outputs": [
     {
      "data": {
       "text/html": [
        "<div>\n",
-       "<style>\n",
-       "    .dataframe thead tr:only-child th {\n",
-       "        text-align: right;\n",
-       "    }\n",
-       "\n",
-       "    .dataframe thead th {\n",
-       "        text-align: left;\n",
+       "<style scoped>\n",
+       "    .dataframe tbody tr th:only-of-type {\n",
+       "        vertical-align: middle;\n",
        "    }\n",
        "\n",
        "    .dataframe tbody tr th {\n",
        "        vertical-align: top;\n",
+       "    }\n",
+       "\n",
+       "    .dataframe thead th {\n",
+       "        text-align: right;\n",
        "    }\n",
        "</style>\n",
        "<table border=\"1\" class=\"dataframe\">\n",
@@ -598,33 +551,33 @@
        "  <tbody>\n",
        "    <tr>\n",
        "      <th>0</th>\n",
-       "      <td>0.097561</td>\n",
-       "      <td>0.341463</td>\n",
-       "      <td>0.560976</td>\n",
+       "      <td>0.097826</td>\n",
+       "      <td>0.304348</td>\n",
+       "      <td>0.597826</td>\n",
        "    </tr>\n",
        "    <tr>\n",
        "      <th>1</th>\n",
-       "      <td>0.133333</td>\n",
-       "      <td>0.533333</td>\n",
-       "      <td>0.333333</td>\n",
+       "      <td>0.000000</td>\n",
+       "      <td>0.571429</td>\n",
+       "      <td>0.428571</td>\n",
        "    </tr>\n",
        "    <tr>\n",
        "      <th>2</th>\n",
-       "      <td>0.214876</td>\n",
-       "      <td>0.305785</td>\n",
-       "      <td>0.479339</td>\n",
+       "      <td>0.252336</td>\n",
+       "      <td>0.345794</td>\n",
+       "      <td>0.401869</td>\n",
        "    </tr>\n",
        "    <tr>\n",
        "      <th>3</th>\n",
-       "      <td>0.176923</td>\n",
-       "      <td>0.434615</td>\n",
-       "      <td>0.388462</td>\n",
+       "      <td>0.218069</td>\n",
+       "      <td>0.352025</td>\n",
+       "      <td>0.429907</td>\n",
        "    </tr>\n",
        "    <tr>\n",
        "      <th>4</th>\n",
-       "      <td>0.086957</td>\n",
-       "      <td>0.108696</td>\n",
-       "      <td>0.804348</td>\n",
+       "      <td>0.258065</td>\n",
+       "      <td>0.161290</td>\n",
+       "      <td>0.580645</td>\n",
        "    </tr>\n",
        "  </tbody>\n",
        "</table>\n",
@@ -632,14 +585,14 @@
       ],
       "text/plain": [
        "         cc      from        to\n",
-       "0  0.097561  0.341463  0.560976\n",
-       "1  0.133333  0.533333  0.333333\n",
-       "2  0.214876  0.305785  0.479339\n",
-       "3  0.176923  0.434615  0.388462\n",
-       "4  0.086957  0.108696  0.804348"
-      ]
-     },
-     "execution_count": 32,
+       "0  0.097826  0.304348  0.597826\n",
+       "1  0.000000  0.571429  0.428571\n",
+       "2  0.252336  0.345794  0.401869\n",
+       "3  0.218069  0.352025  0.429907\n",
+       "4  0.258065  0.161290  0.580645"
+      ]
+     },
+     "execution_count": 20,
      "metadata": {},
      "output_type": "execute_result"
     }
@@ -677,20 +630,11 @@
     "\n",
     "Possible next steps for this software include refactoring the internals under pandas and implementation of alternative MCMC schemes, possibly including vertex-labeled ones. "
    ]
-  },
-  {
-   "cell_type": "code",
-   "execution_count": null,
-   "metadata": {
-    "collapsed": true
-   },
-   "outputs": [],
-   "source": []
   }
  ],
  "metadata": {
   "kernelspec": {
-   "display_name": "Python [default]",
+   "display_name": "Python 3",
    "language": "python",
    "name": "python3"
   },
@@ -704,7 +648,7 @@
    "name": "python",
    "nbconvert_exporter": "python",
    "pygments_lexer": "ipython3",
-   "version": "3.6.7"
+   "version": "3.5.2"
   }
  },
  "nbformat": 4,
