from itertools import groupby, chain
from collections import Counter

import networkx as nx

from .utils import normalise_counters
import numpy as np
from itertools import combinations, permutations
from collections import defaultdict
import pandas as pd

from scipy.linalg import eigh


def local_role_density(annotated_hypergraph, include_focus=False, absolute_values=False):
    """
    Calculates the density of each role within a 1-step neighbourhood
    of a node, for all nodes.

    Input:
        annotated_hypergraph [AnnotatedHypergraph]: An annotated hypergraph.
        include_focus [Bool]: If True, includes the roles of the focal node
                              in th calculation.
        absolute_values [Bool]: If True, returns role counts rather than densities.
    Returns:
        role_densities []: An array of dimension (# nodes x # roles) 
                           describing the density of each role.
    """
    A = annotated_hypergraph

    def get_counts(group):
        return Counter([x.role for x in group])

    by_edge = {eid:get_counts(v) for eid, v in groupby(sorted(A.IL, key=lambda x: x.eid, reverse=True), lambda x: x.eid)}

    densities = {}
    for incidence in A.IL:
        densities[incidence.nid] = densities.get(incidence.nid, Counter()) + by_edge[incidence.eid]
        
        if not include_focus:
            densities[incidence.nid] = densities.get(incidence.nid, Counter()) - Counter([incidence.role])

    keys = set(chain.from_iterable(densities.values()))
    for item in densities.values():
        item.update({key:0 for key in keys if key not in item})

    if absolute_values:
        return densities
    
    else:
        normalise_counters(densities)
        return densities

def node_role_participation(annotated_hypergraph, absolute_values=False):
    """
    Calculates the proportion of instances where each node is in each role.

    Input:
        annotated_hypergraph [AnnotatedHypergraph]: An annotated hypergraph.
        absolute_values [Bool]: If True, returns role counts rather than densities.
    Returns:
        role_densities []: An array of dimension (# nodes x # roles) 
                           describing the participation of each role.
    """
    A = annotated_hypergraph

    def get_counts(group):
        return Counter([x.role for x in group])

    densities = {nid:get_counts(v) for nid, v in groupby(sorted(A.IL, key=lambda x: x.nid), lambda x: x.nid)}

    keys = set(chain.from_iterable(densities.values()))
    for item in densities.values():
        item.update({key:0 for key in keys if key not in item})

    if absolute_values:
        return densities
    
    else:
        normalise_counters(densities)
        return densities

def _degree_centrality(weighted_projection):
    return nx.out_degree_centrality(weighted_projection)

def degree_centrality(annotated_hypergraph):
    """
    Returns the weighted degree centrality for each node in an annotated hypergraph
    with a defined role-interaction matrix.

    Note: For stylistic purposes we recreate the weighted adjacency graph for each centrality. 
          This can easily be factored out.

    Input:
        annotated_hypergraph [AnnotatedHypergraph]: An annotated hypergraph.
    
    Output:
        degrees (dict): A dictionary of {node:degree} pairs.
    """

    weighted_projection = annotated_hypergraph.to_weighted_projection(use_networkx=True)
    return _degree_centrality(weighted_projection)


def _eigenvector_centrality(weighted_projection, **kwargs):
    return nx.eigenvector_centrality(weighted_projection, **kwargs)

def eigenvector_centrality(annotated_hypergraph, **kwargs):
    """
    Returns the weighted eigenvector centrality for each node in an annotated hypergraph
    with a defined role-interaction matrix.

    Note: For stylistic purposes we recreate the weighted adjacency graph for each centrality,
          and create a NetworkX DiGraph. 
          This can easily be factored out.

    Note: Using networkx for simplicity at the moment but can migrate to more efficient
          library if needed.

    Input:
        annotated_hypergraph [AnnotatedHypergraph]: An annotated hypergraph.
    
    Output:
        eigenvector (dict): A dictionary of {node:eigenvector_centrality} pairs.
    """
    weighted_projection = annotated_hypergraph.to_weighted_projection(use_networkx=True)
    
    return _eigenvector_centrality(weighted_projection)
    

def _pagerank_centrality(weighted_projection, **kwargs):
    return nx.pagerank(weighted_projection, **kwargs)

def pagerank_centrality(annotated_hypergraph, **kwargs):
    """
    Returns the weighted PageRank centrality for each node in an annotated hypergraph
    with a defined role-interaction matrix.

    Note: For stylistic purposes we recreate the weighted adjacency graph for each centrality,
          and create a NetworkX DiGraph. 
          This can easily be factored out.

    Note: Using networkx for simplicity at the moment but can migrate to more efficient
          library if needed.

    Input:
        annotated_hypergraph [AnnotatedHypergraph]: An annotated hypergraph.
    
    Output:
        pagerank (dict): A dictionary of {node:pagerank_centrality} pairs.
    """
    weighted_projection = annotated_hypergraph.to_weighted_projection(use_networkx=True)

    return _pagerank_centrality(weighted_projection, **kwargs)


def _connected_components(weighted_projection):
    return nx.number_weakly_connected_components(weighted_projection)

def connected_components(annotated_hypergraph):
    """
    Returns the number of connected components of an annotated hypergraph.

    Note: For stylistic purposes we recreate the weighted adjacency graph for each centrality. 
          This can easily be factored out.

    Input:
        annotated_hypergraph [AnnotatedHypergraph]: An annotated hypergraph.
    
    Output:
        connected_components (int): The number of connected components.
    """

    weighted_projection = annotated_hypergraph.to_weighted_projection(use_networkx=True)

    return _connected_components(weighted_projection)   

def random_walk(G, 
                n_steps, 
                alpha=0, 
                nonbacktracking=False,
                alpha_ve=None, 
                alpha_ev=None):
    """
    Conduct a random walk on a network G, optionally with teleportation parameter alpha and nonbacktracking.

    Note: Assumes a randomly chosen starting node.

    Input:
        G (nx.Graph/nx.DiGraph): A graph to conduct the random walk.
        n_steps (int): The number of steps the random walk should take.
        alpha (float): 
        nonbacktracking (bool):
        alpha_ve (float):
        alpha_ev (float):

    Output:
        V (np.array):

    TODO: Check this works (test) and make it clear differences between alphas.
    """
    
    V = np.zeros(n_steps)

    nodes = np.array(list(G.nodes()))
    nodes = nodes[nodes >= 0]
    n = len(nodes)
    v = np.random.choice(nodes)
    
    # v2 eventually holds where we went last time. 
    v2 = v 
        
    for i in range(n_steps):
        N = G[v]
        v_ = np.random.choice(list(N))
        if nonbacktracking:
            while v_ == v2:
                v_ = np.random.choice(list(N))
            
        role = G[v][v_]['role']

        if v < 0:
            alpha = alpha_ev
        else:
            alpha = alpha_ve

        if np.random.rand() < alpha[role]: 
            i_ = np.random.randint(n)
            v_ = nodes[i_]


        v2 = v
        v = v_
        V[i] = v
    
    return V

def random_walk_pagerank(annotated_hypergraph, 
                         n_steps, 
                         nonbacktracking=False,
                         alpha_1=None,
                         alpha_2=None,
                         return_path=False):
    """
    Calculate the random walk PageRank for each node in the network
    by sampling.

    Input:
        annotated_hypergraph (AnnotatedHypergraph): The hypergraph to apply PageRank to.
        n_steps (int): The number of steps to take in the random walk.
        nonbacktracking (bool): If True, the random walk is non-backtracking.
        alpha_1 (float):
        alpha_2 (float):
        return_path (bool): If True, returns also the path of the random walk.

    Output:
        pagerank (dict): A dictionary of node:pagerank pairs.
        V (np.array) [optional]: The random walk trajectory. 

    """    
        
    A = annotated_hypergraph

    G = A.to_bipartite_graph()
    
    V = random_walk(G, n_steps, nonbacktracking=nonbacktracking, 
                    alpha_ve=alpha_1, alpha_ev=alpha_2) 
                    
    counts = np.unique(V, return_counts=True)
    ix = counts[0] >= 0
    v = counts[1][ix]
    v = v / v.sum()
    labels = counts[0][ix]
    d = {labels[i]: v[i] for i in range(len(v))}
    if return_path: 
        return d,V
    else:
        return d


    
def assortativity(annotated_hypergraph, n_samples, by_role=True, spearman=True):
    """
    Return a stochastic approximation of the assortativity between nodes, optionally by roles. 

    Notes: 
        Not quite the same thing as the standard degree-assortativity coefficient for dyadic graphs due to the role of hyperedges. 
        Generalizes the uniform measure in the "Configuration Models of Random Hypergraphs"
        
    Input: 
        annotated_hypergraph (AnnotatedHypergraph): The annotated hypergraph on which to measure
        n_samples (int): The number of hyperedges to sample
        by_role (bool): If True, break out all the correlations by pairs of node roles. 
        spearman (bool): If True, replace degrees by their ranks (within each pair of node_roles if 
                         by_role)
        
    Output: 
        A pd.DataFrame containing degree-correlation coefficients. 
    """

    A = annotated_hypergraph
    # first, construct a lookup giving the number of edges incident to each pair of nodes, by role if specified. 
    def discount_lookup(role_1, role_2, by_role=by_role):

        weighted_edges = defaultdict(lambda: defaultdict(lambda: 0.0))
        for eid, edge in groupby(A.get_IL(), lambda x: x.eid):
                edge = list(edge)
                for a,b in combinations(edge, 2):
                    if by_role:
                        if (a.role == role_1) and (b.role == role_2) or (a.role == role_2) and (b.role == role_1):
                            weighted_edges[a.nid][b.nid] += 1
                    else:
                        weighted_edges[a.nid][b.nid] += 1

        return(weighted_edges)
    
    D = {(role_1, role_2) : discount_lookup(role_1, role_2) for role_1, role_2 in permutations(A.roles, 2)}
    D = defaultdict(lambda: defaultdict(lambda: defaultdict(lambda: 0.0)), D)
    
    # next, construct the degree lookup, again by role if specified. 
    degs = A.node_degrees(by_role = by_role)
    
    # containers for the data generated in the loop
    
    max_len = max(len(role) for role in A.roles)
    
    dtype = 'S' + str(max_len)
    
    role_1 = np.empty(2*n_samples, dtype=dtype)
    role_2 = np.empty(2*n_samples, dtype=dtype)
    deg_1  = np.zeros(2*n_samples)
    deg_2  = np.zeros(2*n_samples)
    
    # generate a dict which for each eid gives the list of NodeEdgeIncidences in that edge. 
    IL = A.get_IL()
    IL.sort(key = lambda e: (e.eid, e.role))
    edges = groupby(IL, lambda e: (e.eid))
    edges = {k: list(v) for k, v in edges}
    
    # main loop
    for k in 2*np.arange(n_samples):
        
        # choose a random edge and two nodes on it. 
        i = np.random.randint(1, A.m+1)
        
        edge = edges[i]
        
        i_ = np.random.randint(len(edge))
        j_ = np.random.randint(len(edge))

        while i_ == j_:
            i_ = np.random.randint(len(edge))
            j_ = np.random.randint(len(edge))
        
        u = edges[i][i_].nid
        v = edges[i][j_].nid

        u_role = edges[i][i_].role
        v_role = edges[i][j_].role
        
        # compute the discount -- this is the number of edges between u and v themselves.
        discount = D[(u_role, v_role)][u][v]
        
        role_1[k] = u_role
        role_2[k] = v_role
        role_1[k+1] = v_role
        role_2[k+1] = u_role
        
        if by_role:
            deg_1[k] = degs[u][u_role] - discount
            deg_2[k] = degs[v][v_role] - discount
            
            deg_1[k+1] = degs[u][u_role] - discount
            deg_2[k+1] = degs[v][v_role] - discount
        else:
            deg_1[k]    = degs[u] - discount
            deg_2[k]   = degs[v] - discount
            deg_1[k+1] = degs[u] - discount
            deg_2[k+1] = degs[v] - discount
    
    # construct a DataFrame with the results. 
    
    role_1 = role_1.astype('U' + str(max_len))
    role_2 = role_2.astype('U' + str(max_len))
    
    df = pd.DataFrame({'role_1' : role_1, 'role_2' : role_2, 'deg_1' : deg_1, 'deg_2' : deg_2})
    
    df = df.astype({'deg_1': 'int32', 'deg_2' : 'int32'})
    
    if by_role: 
        grouped = df.groupby(['role_1', 'role_2'])
        if spearman:
            df['deg_1'] = grouped['deg_1'].rank()
            df['deg_2'] = grouped['deg_2'].rank()
        
        df = df.groupby(['role_1', 'role_2'])    
        corrs = df.corr().iloc[0::2,-1]
    else:
        if spearman:
            df['deg_1'] = df['deg_1'].rank()
            df['deg_2'] = df['deg_2'].rank()
        corrs = df.corr().iloc[0::2,-1]
            
<<<<<<< HEAD
    return pd.DataFrame(corrs)
=======
    return(pd.DataFrame(corrs))





def multiway_spectral(A, A0, k):
    
# implementation(?) of Zhang + Newman on multiway spectral partitioning
    
    B = A - A0
    
    n = B.shape[0]
    m = A.sum()/2
    
    
    eigen = eigh(B, eigvals = (n-k, n-1))

    lam = eigen[0]
    U = eigen[1]

    # vertex vectors (eq (10))

    r = np.sqrt(lam)*U 

    ix = np.random.randint(0, n, k)

    # initialize community vectors
    R = r[ix,:]

    # random assignments
    ix = np.random.randint(0, k, n)
    L = np.zeros((n,k))
    L[np.arange(n), ix] = 1
    L_old = L.copy()
    
    ell_old = np.zeros(n)
    
    for j in range(100):
        # # until convergence

        Rr = np.dot(r, R.T) 
        
        # current assignment
        ell = np.argmax(Rr, axis = 1)
        L = np.zeros((n, k))
        L[np.arange(n), ell] = 1
        ell = L.argmax(axis=1)
        R = np.dot(L.T,r)

        obj = (1 / (2*m))*(R**2).sum()
        
        if (ell == ell_old).mean() == 1:
            break
        ell_old = ell.copy()
        
    return(ell, obj)

def MI(X, Y, normalize = False, return_joint = False):
    # assumes X and Y are vectors of integer labels of the same length and on the same alphabet space
    n = len(X)
    k = max(X.max(), Y.max())
    joint = np.zeros((k+1, k+1))
    p_x = np.zeros(k+1)
    p_y = np.zeros(k+1)
    
    for i in range(n):
        joint[X[i], Y[i]] += 1
        p_x[X[i]] += 1
        p_y[Y[i]] += 1
    joint = joint / joint.sum()
    
    p_x = p_x/p_x.sum()
    p_y = p_y/p_y.sum()
    
    mat = (joint*np.log(joint / np.outer(p_x, p_y)))
    mat[np.isnan(mat)] = 0
    
    I_XY = mat.sum()
    
    if normalize: 
        H_x = -p_x*np.log(p_x)
        H_x[np.isnan(H_x)] = 0
        H_x = H_x.sum()
        
        H_y = -p_y*np.log(p_y)
        H_y[np.isnan(H_y)] = 0
        H_y = H_y.sum()
    
        NMI = I_XY/(.5*(H_x + H_y))
        out = NMI
    else:
        out = I_XY
    
    if return_joint:
        return(out, joint)
    else:
        return(out)
>>>>>>> 4a28e271
<|MERGE_RESOLUTION|>--- conflicted
+++ resolved
@@ -400,15 +400,9 @@
             df['deg_1'] = df['deg_1'].rank()
             df['deg_2'] = df['deg_2'].rank()
         corrs = df.corr().iloc[0::2,-1]
-            
-<<<<<<< HEAD
+
     return pd.DataFrame(corrs)
-=======
-    return(pd.DataFrame(corrs))
-
-
-
-
+  
 
 def multiway_spectral(A, A0, k):
     
@@ -501,5 +495,4 @@
     if return_joint:
         return(out, joint)
     else:
-        return(out)
->>>>>>> 4a28e271
+        return(out)